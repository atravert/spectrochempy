:orphan:

What's new in revision {{ revision }}
---------------------------------------------------------------------------------------

These are the changes in SpectroChemPy-{{ revision }}.
See :ref:`release` for a full changelog including other versions of SpectroChemPy.

..
   Do not remove the `revision` marker. It will be replaced during doc building.
   Also do not delete the section titles.
   Add your list of changes between (Add here) and (section) comments
   keeping a blank line before and after this list.


.. section

New features
~~~~~~~~~~~~
.. Add here new public features (do not delete this comment)

- Readers: add download() method

.. section

Bug fixes
~~~~~~~~~
.. Add here new bug fixes (do not delete this comment)


.. section

Breaking changes
~~~~~~~~~~~~~~~~
.. Add here new breaking changes (do not delete this comment)

This version introduce a full refactoring of the Spectrochempy analysis functions.
See the examples in order to understand the changes.

* For a rapid transition note that calling the analysis function is now done in two steps.
  When before, one was writing

  .. code-block:: ipython
<<<<<<< HEAD

      # change log level
      scp.set_loglevel("INFO")
      # init the MCRALS object and fit the model on X dataset using a guess.
      mcr = scp.MCRALS(X, guess, tol=0.001)
      # use the MCRALS object attributes
      mcr.C.T.plot()
      mcr.St.plot()

=======

      # change log level
      scp.set_loglevel("INFO")
      # init the MCRALS object and fit the model on X dataset using a guess.
      mcr = scp.MCRALS(X, guess, tol=0.001)
      # use the MCRALS object attributes
      mcr.C.T.plot()
      mcr.St.plot()
>>>>>>> 87c4c553


<<<<<<< HEAD
  .. code-block:: ipython

     # init the MCRALS object
     mcr = scp.MCRALS(log_level="INFO", tol=0.001)
     # fit the model on X dataset using a guess.
     mcr.fit(X, guess)
     # use the MCRALS object attributes
     mcr.C.T.plot()
     mcr.St.plot()


* Analysis object methods such as  `reconstruct` and `reduce` have been
  renamed `inverse_transform` and `transform`\ , respectively, in line with
  the method naming in `sklearn`.
=======
  now one would write:

  .. code-block:: ipython

     # init the MCRALS object
     mcr = scp.MCRALS(log_level="INFO", tol=0.001)
     # fit the model on X dataset using a guess.
     mcr.fit(X, guess)
     # use the MCRALS object attributes
     mcr.C.T.plot()
     mcr.St.plot()
>>>>>>> 87c4c553

.. section

Deprecations
~~~~~~~~~~~~
.. Add here new deprecations (do not delete this comment)

* Analysis object methods such as  `reconstruct` and `reduce` are now deprecated.
  Use `inverse_transform` and `transform`\ ,instead, in line with
  the method naming in `sklearn`\ .<|MERGE_RESOLUTION|>--- conflicted
+++ resolved
@@ -41,7 +41,6 @@
   When before, one was writing
 
   .. code-block:: ipython
-<<<<<<< HEAD
 
       # change log level
       scp.set_loglevel("INFO")
@@ -51,34 +50,7 @@
       mcr.C.T.plot()
       mcr.St.plot()
 
-=======
 
-      # change log level
-      scp.set_loglevel("INFO")
-      # init the MCRALS object and fit the model on X dataset using a guess.
-      mcr = scp.MCRALS(X, guess, tol=0.001)
-      # use the MCRALS object attributes
-      mcr.C.T.plot()
-      mcr.St.plot()
->>>>>>> 87c4c553
-
-
-<<<<<<< HEAD
-  .. code-block:: ipython
-
-     # init the MCRALS object
-     mcr = scp.MCRALS(log_level="INFO", tol=0.001)
-     # fit the model on X dataset using a guess.
-     mcr.fit(X, guess)
-     # use the MCRALS object attributes
-     mcr.C.T.plot()
-     mcr.St.plot()
-
-
-* Analysis object methods such as  `reconstruct` and `reduce` have been
-  renamed `inverse_transform` and `transform`\ , respectively, in line with
-  the method naming in `sklearn`.
-=======
   now one would write:
 
   .. code-block:: ipython
@@ -90,7 +62,6 @@
      # use the MCRALS object attributes
      mcr.C.T.plot()
      mcr.St.plot()
->>>>>>> 87c4c553
 
 .. section
 
