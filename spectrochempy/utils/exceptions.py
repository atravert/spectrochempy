# -*- coding: utf-8 -*-
# ======================================================================================
# Copyright (©) 2015-2023 LCS - Laboratoire Catalyse et Spectrochimie, Caen, France.
# CeCILL-B FREE SOFTWARE LICENSE AGREEMENT
# See full LICENSE agreement in the root directory.
# ======================================================================================
"""
SpectroChemPy specific exceptions
"""
from contextlib import contextmanager
from warnings import warn

import pint
import pytz


# ======================================================================================
# Warning subclasses
# ======================================================================================
class KeyErrorWarning(UserWarning):
    """
    Warning raised when an issue arise regarding units
    """


class UnitErrorWarning(UserWarning):
    """
    Warning raised when an issue arise regarding units
    """


class LabelErrorWarning(UserWarning):
    """
    Warning raised when an issue arise regarding labels
    """


class ValueErrorWarning(UserWarning):
    """
    Warning raised when an issue arise arguments or attributes
    """


class NeedsUpdateWarning(UserWarning):
    """
    Warning raised when an issue arise arguments or attributes
    """


# ======================================================================================
# Exception Subclasses
# ======================================================================================
class SpectroChemPyError(Exception):
    """
<<<<<<< HEAD
    The base exception class for SpectroChemPy exceptions.
=======
    The base exception class for SpectroChemPy.
    """

    def __init__(self, message):
        self.message = message

        super().__init__(message)


class CastingError(SpectroChemPyError):
    """
    Exception raised when an array cannot be cast to the required data type
    """

    def __init__(self, dtype, message):
        message = f" Assigned value has type {dtype} but {message}"
        super().__init__(message)


class InvalidNameError(SpectroChemPyError):
    """
    Exception when a object name is not valid
    """


class ShapeError(SpectroChemPyError):
    """
    Exception raised when an array cannot be set due to a wrong shape.
    """

    def __init__(self, shape, message):
        message = f" Assigned value has shape {shape} but {message}"
        super().__init__(message)


# Analysis method errors
class NotFittedError(SpectroChemPyError):
    """
    Exception raised when an analysis estimtor is not fitted before use.
>>>>>>> 7a1c832a
    """


class MissingDataError(SpectroChemPyError):
    """
    Exception raised when no data is present in an object.
    """


class NDDatasetAttributeError(SpectroChemPyError):
    """
    Exception raised when a dataset attribute was not found.
    """

    def __init__(self, attr):
        message = f" NDDataset attribute `{attr}` was not found."
        super().__init__(message)


class CoordinatesAttributeError(SpectroChemPyError):
    """
    Exception raised when a dataset attribute was not found.
    """

    def __init__(self, attr):
        message = f" Coord attribute `{attr}` was not found."
        super().__init__(message)


class MissingCoordinatesError(SpectroChemPyError):
    """
    Exception raised when no coordinates in present in an object.
    """


class LabelsError(SpectroChemPyError):
    """
    Exception raised when an array cannot be labeled.

    For instance, if the array is multidimensional.
    """


class NotHyperComplexArrayError(SpectroChemPyError):
    """Returned when a hypercomplex related method is applied to a not hypercomplex
    array"""


class UnknownTimeZoneError(pytz.UnknownTimeZoneError):
    """
    Exception raised when Timezone code is not recognized.
    """


class UnitsCompatibilityError(SpectroChemPyError):
    """
    Exception raised when units are not compatible,
    preventing some mathematical operations.
    """


class InvalidUnitsError(SpectroChemPyError):
    """
    Exception raised when units is not valid.
    """


class InvalidReferenceError(SpectroChemPyError):
    """
    Exception raised when a reference to another coordinate is not valid
    """


class DimensionalityError(pint.DimensionalityError):
    """
    Exception raised when units have a dimensionality problem.
    """


class CoordinatesMismatchError(SpectroChemPyError):
    """
    Exception raised when object coordinates differ.
    """

    def __init__(self, obj1, obj2, extra_msg=""):
        self.message = f"Coordinates [{obj1}] and [{obj2}] mismatch. {extra_msg}"
        super().__init__(self.message)


class DimensionsCompatibilityError(SpectroChemPyError):
    """
    Exception raised when dimensions are not compatible
    for concatenation for instance.
    """


class IncompatibleShapeError(SpectroChemPyError):
    """
    Exception raised when shapes of the elements are incompatibles for math operations.
    """

    def __init__(self, obj1, obj2, extra_msg=""):
        self.message = f"Shapes of [{obj1}] and [{obj2}] mismatch. {extra_msg}"
        super().__init__(self.message)


class NonWritableCoordSetError(SpectroChemPyError):
    """
    Exception raised when the CoordSEt is readonly,
    but an attempt to write it has been done.
    """


class InvalidDimensionNameError(SpectroChemPyError):
    """
    Exception raised when dimension name are invalid.
    """

    from spectrochempy.utils.constants import DEFAULT_DIM_NAME

    def __init__(self, name, available_names=DEFAULT_DIM_NAME):
        self.message = (
            f"dim name must be one of {tuple(available_names)} "
            f"with an optional subdir indication (e.g., 'x_2') but axis=`"
            f"{name}` was given!"
        )
        super().__init__(self.message)


class InvalidCoordinatesSizeError(SpectroChemPyError):
    """
    Exception raised when size of coordinates does not match what is expected.
    """


class InvalidCoordinatesTypeError(SpectroChemPyError):
    """
    Exception raised when coordinates type is invalid.
    """


class InvalidCoordSetSizeError(SpectroChemPyError):
    """
    Exception raised when size of coordset does not match what is expected.
    """


class ProtocolError(SpectroChemPyError):
    """
    This exception is issued when a wrong protocol is secified to the
    spectrochempy importer.

    Parameters
    ----------
    protocol : str
        The protocol string that was at the origin of the exception.
    available_protocols : list of str
        The available (implemented) protocols.
    """

    def __init__(self, protocol, available_protocols):

        self.message = (
            f"IO - The `{protocol}` protocol is unknown or not yet implemented.\n"
            f"It is expected to be one of {tuple(available_protocols)}"
        )

        super().__init__(self.message)


class WrongFileFormatError(SpectroChemPyError):
    """ """


# noinspection PyDeprecation
def deprecated(name=None, *, kind="method", replace="", removed=None, extra_msg=""):
    """
    Deprecation decorator.

    Parameters
    ----------
    name : str
        If name is specified, kind is mandatory set to attribute
        and the deprecated function is no more acting as a decorator.
    kind : str
        By default, it is method.
    replace : str, optional, default:None
        Name of the method that replace the deprecated one or None
    extra_msg : str
        Additional message.
    removed : str, optional
        Version string when this method will be removed
    """

    def output_warning_message(name, kind, replace, removed, extra_msg):
        sreplace = f"Use `{replace}` instead. " if replace is not None else ""
        msg = f" The `{name}` {kind} is now deprecated. {sreplace}"
        sremoved = f"version {removed}" if removed else "future version"
        msg += f"`{name}` {kind} will be removed in {sremoved}. "
        msg += extra_msg
        warn(
            msg,
            category=DeprecationWarning,
        )

    if name is not None:
        kind = "attribute"
        output_warning_message(name, kind, replace, removed, extra_msg)
        return

    def deprecation_decorator(func):
        def wrapper(*args, **kwargs):
            name = func.__qualname__
            if name.endswith("__init__"):
                name = name.split(".", maxsplit=1)[0]
            output_warning_message(name, kind, replace, removed, extra_msg)
            return func(*args, **kwargs)

        return wrapper

    return deprecation_decorator


@contextmanager
def ignored(*exc):
    """
    A context manager for ignoring exceptions.

    This is equivalent to::

        try :
            <body>
        except exc :
            pass

    Parameters
    ----------
    *exc : Exception
        One or several exceptions to ignore.

    Examples
    --------

    >>> import os
    >>> from spectrochempy.utils.exceptions import ignored
    >>>
    >>> with ignored(OSError):
    ...     os.remove('file-that-does-not-exist')
    """

    try:
        yield
    except exc:
        pass<|MERGE_RESOLUTION|>--- conflicted
+++ resolved
@@ -52,9 +52,6 @@
 # ======================================================================================
 class SpectroChemPyError(Exception):
     """
-<<<<<<< HEAD
-    The base exception class for SpectroChemPy exceptions.
-=======
     The base exception class for SpectroChemPy.
     """
 
@@ -94,7 +91,6 @@
 class NotFittedError(SpectroChemPyError):
     """
     Exception raised when an analysis estimtor is not fitted before use.
->>>>>>> 7a1c832a
     """
 
 
