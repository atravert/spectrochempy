--- conflicted
+++ resolved
@@ -15,15 +15,9 @@
 import numpy as np
 from traitlets import HasTraits, Instance
 
-<<<<<<< HEAD
-from spectrochempy.dataset.nddataset import NDDataset
-from spectrochempy.core.analysis.pca import PCA
-from spectrochempy.application import log
-=======
 from spectrochempy.core.dataset.nddataset import NDDataset
 from spectrochempy.core.analysis.pca import PCA
 from spectrochempy.core import log
->>>>>>> 970f77ce
 from spectrochempy.core.processors.npy import dot
 
 
@@ -100,11 +94,7 @@
 
         # makes a PCA with same number of species
 
-<<<<<<< HEAD
-        X.coordset = [X.y,X.x]
-=======
         X.coords = [X.y, X.x]
->>>>>>> 970f77ce
         Xpca = PCA(X).inverse_transform(n_pc=nspecies)
 
         # Get optional parameters in kwargs or set them to their default
@@ -154,18 +144,6 @@
         # ------------------------------------------------------------------------
 
         if initConc:
-<<<<<<< HEAD
-            if C.coordset is None:
-                C.coordset = [X.y, C.x]
-            St =  NDDataset(np.linalg.lstsq(C.data, X.data)[0])
-            St.name = 'Pure spectra profile, mcs-als of ' + X.name
-            St.title = X.title
-            St.coordset = [C.x, X.x]
-
-        if initSpec:
-            if St.coordset is None:
-                St.coordset = [St.y, X.x]
-=======
             if C.coords is None:
                 C.coords = [X.y, C.x]
             St = NDDataset(np.linalg.lstsq(C.data, X.data)[0])
@@ -176,29 +154,18 @@
         if initSpec:
             if St.coords is None:
                 St.coords = [St.y, X.x]
->>>>>>> 970f77ce
             Ct = np.linalg.lstsq(St.data.T, X.data.T)[0]
             C = NDDataset(Ct.T)
             C.name = 'Pure conc. profile, mcs-als of ' + X.name
             C.title = 'Concentration'
-<<<<<<< HEAD
-            C.coordset = [X.y, St.y]
-
-
-=======
             C.coords = [X.y, St.y]
 
->>>>>>> 970f77ce
         change = tol + 1
         stdev = X.std().data[0]
         niter = 0
         ndiv = 0
 
-<<<<<<< HEAD
-        log  = '*** ALS optimisation log***\n'
-=======
         log = '*** ALS optimisation log***\n'
->>>>>>> 970f77ce
         log += '#iter     Error/PCA        Error/Exp      %change\n'
         log += '---------------------------------------------------'
         if verbose:
@@ -274,15 +241,6 @@
 
             # rescale spectra & concentrations
             if normSpec == 'max':
-<<<<<<< HEAD
-                    alpha = np.max(St.data, axis=1).reshape(nspecies,1)
-                    St.data = St.data / alpha
-                    C.data = C.data * alpha.T
-            elif normSpec == 'euclid':
-                    alpha = np.linalg.norm(St.data, axis=1).reshape(nspecies,1)
-                    St = St / alpha
-                    C.data = C.data * alpha.T
-=======
                 alpha = np.max(St.data, axis=1).reshape(nspecies, 1)
                 St.data = St.data / alpha
                 C.data = C.data * alpha.T
@@ -290,14 +248,12 @@
                 alpha = np.linalg.norm(St.data, axis=1).reshape(nspecies, 1)
                 St = St / alpha
                 C.data = C.data * alpha.T
->>>>>>> 970f77ce
 
             # compute residuals
             # -----------------
             X_hat = dot(C, St)
             stdev2 = (X_hat - X).std().data[0]
-<<<<<<< HEAD
-            change = 100*(stdev2 - stdev)/stdev
+            change = 100 * (stdev2 - stdev) / stdev
 
             stdev_PCA = (X_hat - Xpca).std().data[0]
 
@@ -307,19 +263,6 @@
                 print(logentry)
             stdev = stdev2
 
-
-=======
-            change = 100 * (stdev2 - stdev) / stdev
-
-            stdev_PCA = (X_hat - Xpca).std().data[0]
-
-            logentry = '{:3d}      {:10f}      {:10f}      {:10f}'.format(niter, stdev_PCA, stdev2, change)
-            log += logentry + '\n'
-            if verbose:
-                print(logentry)
-            stdev = stdev2
-
->>>>>>> 970f77ce
             if change > 0:
                 ndiv += 1
             else:
@@ -333,12 +276,8 @@
                     print(logentry)
 
             if ndiv == maxdiv:
-<<<<<<< HEAD
-                logline = 'Optimization not improved since {} iterations... unconverged or \'tol\' set too small ?\n'.format(maxdiv)
-=======
                 logline = 'Optimization not improved since {} iterations... unconverged or \'tol\' set too small ?\n'.format(
                     maxdiv)
->>>>>>> 970f77ce
                 logline += 'Stop ALS optimization'
                 log += logline + '\n'
                 if verbose:
@@ -356,10 +295,6 @@
         self._C = C
         self._St = St
         self._log = log
-<<<<<<< HEAD
-
-=======
->>>>>>> 970f77ce
 
     def transform(self):
         """
@@ -407,17 +342,6 @@
         colX, colXhat, colRes = kwargs.get('colors', ['blue', 'green', 'red'])
 
         X_hat = self.inverse_transform()
-<<<<<<< HEAD
-
-        res = self._X - X_hat
-
-        ax = self._X.plot(labbel='$X$')
-        ax.plot(X_hat.data.T, color=colXhat, label='$\hat{X}')
-        ax.plot(res.data.T, color=colRes, label='Residual')
-        ax.set_title('MCR ALS plot: ' + self._X.name)
-        return ax
-=======
->>>>>>> 970f77ce
 
         res = self._X - X_hat
 
