--- conflicted
+++ resolved
@@ -464,10 +464,6 @@
             else:
                 colors = [color]
         else:
-<<<<<<< HEAD
-
-=======
->>>>>>> 912d4b44
             _colormap = plt.get_cmap(cmap)
             scalarMap = mpl.cm.ScalarMappable(norm=norm, cmap=_colormap)
 
